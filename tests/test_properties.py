--- conflicted
+++ resolved
@@ -770,7 +770,6 @@
     assert str(tc) == expected_result
 
 
-<<<<<<< HEAD
 def test_polygon_with_hole():
     expected_result = """{
     "positions": {
@@ -803,7 +802,8 @@
         ),
     )
     assert str(p) == expected_result
-=======
+
+
 def test_polygon_interval():
     """This only tests one interval"""
 
@@ -847,5 +847,4 @@
     poly = Polygon(
         positions=Position(cartographicDegrees=[10.0, 20.0, 0.0], interval=t)
     )
-    assert str(poly) == expected_result
->>>>>>> 0477d4ab
+    assert str(poly) == expected_result